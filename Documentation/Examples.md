--- conflicted
+++ resolved
@@ -315,20 +315,8 @@
 [ReducerSystem]
 public partial class ParticleReducer : BurstReducerSystem<ParticleSystemState, UpdateParticlesAction, ParticleReducer.Logic>
 {
-<<<<<<< HEAD
-    private PlayerState currentState;
-
-    public override void OnStateChanged(PlayerState newState)
-    {
-        currentState = newState;
-        UpdateElements();
-    }
-
-    protected override IEnumerable<UIElement> DeclareElements()
-=======
     [BurstCompile]
     public struct Logic : IBurstReducer<ParticleSystemState, UpdateParticlesAction>
->>>>>>> f630d854
     {
         public void Execute(ref ParticleSystemState state, in UpdateParticlesAction action)
         {
@@ -355,30 +343,8 @@
                     i--; // Check this position again
                 }
             }
-<<<<<<< HEAD
-        );
-
-        // Conditional elements based on state
-        if (currentState.isInCombat)
-        {
-            yield return UIElement.FromComponent<CombatActionBar>("combat_actions");
-        }
-
-        if (currentState.hasUnreadMessages)
-        {
-            yield return UIElement.FromComponent<MessageNotification>("messages");
-        }
-    }
-
-    private List<StatusEffect> GetActiveEffects()
-    {
-        // Convert from native arrays or other data structures
-        return currentState.statusEffects.ToArray().ToList();
-    }
-=======
-        }
-    }
->>>>>>> f630d854
+        }
+    }
 }
 ```
 </details>
@@ -391,43 +357,6 @@
 [ReducerSystem]
 public partial class DamageReducer : BurstReducerSystem<CombatState, DamageAction, DamageReducer.Logic>
 {
-<<<<<<< HEAD
-    private GameState gameState;
-    private UIState uiState;
-
-    public override void OnStateChanged(GameState newState)
-    {
-        gameState = newState;
-        UpdateElements();
-    }
-
-    public override void OnStateChanged(UIState newState)
-    {
-        uiState = newState;
-        UpdateElements();
-    }
-
-    protected override IEnumerable<UIElement> DeclareElements()
-    {
-        // Always show main header
-        yield return UIElement.FromComponent<GameHeader>("header");
-
-        // Show different panels based on game state
-        if (gameState.isInMainMenu)
-        {
-            yield return UIElement.FromComponent<MainMenuPanel>("main_menu");
-        }
-        else if (gameState.isInGame)
-        {
-            yield return UIElement.FromComponent<GameplayHUD>("gameplay_hud");
-
-            // Conditional sub-panels
-            if (gameState.isInCombat)
-            {
-                yield return UIElement.FromComponent<CombatInterface>("combat");
-            }
-            else if (gameState.canCraft)
-=======
     [BurstCompile]
     public struct Logic : IBurstReducer<CombatState, DamageAction>
     {
@@ -443,25 +372,9 @@
             
             // Critical hit
             if (action.isCritical)
->>>>>>> f630d854
             {
                 damage *= 2.5f;
             }
-<<<<<<< HEAD
-        }
-        else if (gameState.isPaused)
-        {
-            yield return UIElement.FromComponent<PauseMenu>("pause_menu");
-        }
-
-        // UI state driven elements
-        if (uiState.showInventory)
-        {
-            yield return UIElement.FromComponent<InventoryPanel>("inventory");
-        }
-
-        if (uiState.showSettings)
-=======
             
             // Apply damage
             state.health = math.max(0, state.health - (int)damage);
@@ -469,7 +382,6 @@
         }
         
         private float CalculateElementalModifier(ElementType attack, ElementType defense)
->>>>>>> f630d854
         {
             // Burst-compatible switch (compiled to jump table)
             return (attack, defense) switch
@@ -480,16 +392,6 @@
                 _ => 1.0f
             };
         }
-<<<<<<< HEAD
-
-        // Always show notifications at the top layer
-        if (uiState.notifications.Length > 0)
-        {
-            yield return UIElement.FromComponent<NotificationOverlay>(
-                key: "notifications",
-                index: 1000 // Force to top
-            );
-=======
     }
 }
 ```
@@ -519,7 +421,6 @@
             
             // In real implementation, you'd mark invalid actions
             // (Note: Burst middleware can't dispatch new actions)
->>>>>>> f630d854
         }
     }
 }
